# MediaWiki API

This MIT-licensed library provides a very simple convenience wrapper 
around the [MediaWiki API](https://www.mediawiki.org/wiki/API), 
including support for authenticated sessions. It requires Python 3
and that your wiki is using MediaWiki 1.15.3 or greater.

* **Installation:** ``pip install mwapi``
* **Documentation:** https://pythonhosted.org/mwapi
* **Repository:** https://github.com/mediawiki-utilities/python-mwapi
* **License:** MIT

## Examples

### Single query

    >>> import mwapi
    >>>
    >>> session = mwapi.Session('https://en.wikipedia.org')
    >>>
    >>> print(session.get(action='query', meta='userinfo'))
    {'query': {'userinfo': {'anon': '', 'name': '75.72.203.28', 'id': 0}},
     'batchcomplete': ''}
    >>>
    >>> print(session.get(action='query', prop='revisions', revids=32423425))
    {'query': {'pages': {'1429626': {'ns': 0, 'revisions': [{'user':
     'Wknight94', 'parentid': 32276615, 'comment':
     '/* References */ Removing less-specific cat', 'revid': 32423425,
     'timestamp': '2005-12-23T00:07:17Z'}], 'title': 'Grigol Ordzhonikidze',
     'pageid': 1429626}}}, 'batchcomplete': ''}

### Query with continuation

```python
import mwapi
from mwapi.errors import APIError

session = mwapi.Session('https://en.wikipedia.org/')

# If passed a `continuation` parameter, returns an iterable over a continued query.
# On each iteration, a new request is made for the next portion of the results.
continued = session.get(
    formatversion=2,
    action='query',
    generator='categorymembers',
    gcmtitle='Category:17th-century classical composers',
    gcmlimit=100,  # 100 results per request
    continuation=True)

pages = []
try:
    for portion in continued:
        if 'query' in portion:
            for page in portion['query']['pages']:
                pages.append(page['title'])
        else:
<<<<<<< HEAD
            print("MediaWiki returned empty result batch.")
    except APIError:
        raise ValueError(
            "MediaWiki returned an error:", str(APIError)
        )
=======
            print("Mediwiki returned empty result batch.")
except APIError as error:
    raise ValueError(
        "MediaWiki returned an error:", str(error)
    )
>>>>>>> 85bcef81

print("Fetched {} pages".format(len(pages)))
```

## Authors
* YuviPanda -- https://github.com/yuvipanda
* Aaron Halfaker -- https://github.com/halfak<|MERGE_RESOLUTION|>--- conflicted
+++ resolved
@@ -54,19 +54,11 @@
             for page in portion['query']['pages']:
                 pages.append(page['title'])
         else:
-<<<<<<< HEAD
             print("MediaWiki returned empty result batch.")
-    except APIError:
-        raise ValueError(
-            "MediaWiki returned an error:", str(APIError)
-        )
-=======
-            print("Mediwiki returned empty result batch.")
 except APIError as error:
     raise ValueError(
         "MediaWiki returned an error:", str(error)
     )
->>>>>>> 85bcef81
 
 print("Fetched {} pages".format(len(pages)))
 ```
